--- conflicted
+++ resolved
@@ -17,11 +17,8 @@
 install:
   # spikeextractors is taken from github to get latest version
   - pip install https://github.com/SpikeInterface/spikeextractors/archive/master.zip
-<<<<<<< HEAD
   - pip install https://github.com/SpikeInterface/spikesorters/archive/master.zip
   - pip install https://github.com/SpikeInterface/spikemetrics/archive/master.zip
-=======
->>>>>>> 1cf19fc6
   - pip install .
   - pip install pytest==4.3
 script:
