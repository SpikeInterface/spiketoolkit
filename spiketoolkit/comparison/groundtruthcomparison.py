import numpy as np
import pandas as pd

from .basecomparison import BaseComparison
from .comparisontools import compute_agreement_score


# Note for dev,  because of  BaseComparison internally:
#     sorting1 = gt_sorting
#     sorting2 = tested_sorting

class GroundTruthComparison(BaseComparison):
    """
    Class to compare a sorter to ground truth (GT)
    
    This class can:
      * compute a "macth between gt_sorting and tested_sorting
      * compte th score label (TP, FN, CL, FP) for each spike
      * count by unit of GT the total of each (TP, FN, CL, FP) into a Dataframe 
        GroundTruthComparison.count
      * compute the confusion matrix .get_confusion_matrix()
      * compute some performance metric with several strategy based on 
        the count score by unit
      * count how much well detected units with some threshold selection
      * count false positve detected units
      * count units detected twice (or more)
      * summary all this
    """

    def __init__(self, gt_sorting, tested_sorting, gt_name=None, tested_name=None,
                 delta_time=0.3, min_accuracy=0.5, exhaustive_gt=False,
                 n_jobs=-1, label=True, compute_misclassification=False, verbose=False):
        if gt_name is None:
            gt_name = 'ground truth'
        if tested_name is None:
            tested_name = 'tested'
        BaseComparison.__init__(self, gt_sorting, tested_sorting, sorting1_name=gt_name, sorting2_name=tested_name,
                                delta_time=delta_time, min_accuracy=min_accuracy, n_jobs=n_jobs, label=label,
                                compute_misclassification=compute_misclassification, verbose=verbose)
        self.exhaustive_gt = exhaustive_gt
        self._do_count()

    def _do_count(self):
        """
        Do raw count into a dataframe.
        """
        unit1_ids = self.sorting1.get_unit_ids()
        columns = ['tp', 'fn', 'cl', 'fp', 'num_gt', 'num_tested', 'tested_id']
        self.count = pd.DataFrame(index=unit1_ids, columns=columns)
        self.count.index.name = 'gt_unit_id'
        for u1 in unit1_ids:
            u2 = self._unit_map12[u1]

            self.count.loc[u1, 'tp'] = np.sum(self._labels_st1[u1] == 'TP')
            self.count.loc[u1, 'cl'] = sum(e.startswith('CL') for e in self._labels_st1[u1])
            self.count.loc[u1, 'fn'] = np.sum(self._labels_st1[u1] == 'FN')
            self.count.loc[u1, 'num_gt'] = self._labels_st1[u1].size
            self.count.loc[u1, 'tested_id'] = u2

            if u2 == -1:
                self.count.loc[u1, 'fp'] = 0
                self.count.loc[u1, 'num_tested'] = 0
            else:
                self.count.loc[u1, 'fp'] = np.sum(self._labels_st2[u2] == 'FP')
                self.count.loc[u1, 'num_tested'] = self._labels_st2[u2].size

    def get_performance(self, method='by_unit', output='pandas'):
        """
        Get performance rate with several method:
          * 'raw_count' : just render the raw count table
          * 'by_unit' : render perf as rate unit by unit of the GT
          * 'pooled_with_sum' : pool all spike with a sum and compute rate
          * 'pooled_with_average' : compute rate unit by unit and average

        Parameters
        ----------
        method: str
            'by_unit', 'pooled_with_sum' or 'pooled_with_average'
        output: str
            'pandas' or 'dict'

        Returns
        -------
        perf: pandas dataframe/series (or dict)
            dataframe/series (based on 'output') with performance entries
        """
        possibles = ('raw_count', 'by_unit', 'pooled_with_sum', 'pooled_with_average')
        if method not in possibles:
            raise Exception("'method' can be " + ' or '.join(possibles))

        if method == 'raw_count':
            perf = self.count
<<<<<<< HEAD
            
        elif method == 'by_unit':
            unit1_ids = self._sorting1.get_unit_ids()
=======

        elif method == 'by_spiketrain':
            unit1_ids = self.sorting1.get_unit_ids()
>>>>>>> 6007426c
            perf = pd.DataFrame(index=unit1_ids, columns=_perf_keys)
            perf.index.name = 'gt_unit_id'
            c = self.count
            tp, cl, fn, fp, num_gt = c['tp'], c['cl'], c['fn'], c['fp'], c['num_gt']
            perf = _compute_perf(tp, cl, fn, fp, num_gt, perf)

        elif method == 'pooled_with_sum':
            # here all spike from units are polled with sum.
            perf = pd.Series(index=_perf_keys)
            c = self.count
            tp, cl, fn, fp, num_gt = c['tp'].sum(), c['cl'].sum(), c['fn'].sum(), c['fp'].sum(), c['num_gt'].sum()
            perf = _compute_perf(tp, cl, fn, fp, num_gt, perf)

        elif method == 'pooled_with_average':
<<<<<<< HEAD
            perf = self.get_performance(method='by_unit').mean(axis=0)
        
=======
            perf = self.get_performance(method='by_spiketrain').mean(axis=0)

>>>>>>> 6007426c
        if output == 'dict' and isinstance(perf, pd.Series):
            perf = perf.to_dict()

        return perf

    def print_performance(self, method='by_unit'):
        """
        Print performance with the selected method
        """
        if method == 'by_unit':
            perf = self.get_performance(method=method, output='pandas')
            perf = perf * 100
            # ~ print(perf)
            d = {k: perf[k].tolist() for k in perf.columns}
            txt = _template_txt_performance.format(method=method, **d)
            print(txt)

        elif method == 'pooled_with_sum':
            perf = self.get_performance(method=method, output='pandas')
            perf = perf * 100
            txt = _template_txt_performance.format(method=method, **perf.to_dict())
            print(txt)

        elif method == 'pooled_with_average':
            perf = self.get_performance(method=method, output='pandas')
            perf = perf * 100
            txt = _template_txt_performance.format(method=method, **perf.to_dict())
            print(txt)

    def print_summary(self, min_redundant_agreement=0.3, **kargs_well_detected):
        """
        Print a global performance summary that depend on the context:
          * exhaustive= True/False
          * how many gt units (one or several)
        
        This summary mix several performance metrics.
        """
        txt = _template_summary_part1

        d = dict(
            num_gt=len(self._labels_st1),
            num_tested=len(self._labels_st2),
            num_well_detected=self.count_well_detected_units(**kargs_well_detected),
            num_redundant=self.count_redundant_units(min_redundant_agreement=min_redundant_agreement),
        )

        if self.exhaustive_gt:
            txt = txt + _template_summary_part2
            d['num_false_positive_units'] = self.count_false_positive_units()
            d['num_bad'] = self.count_bad_units()

        txt = txt.format(**d)

        print(txt)

    def get_well_detected_units(self, **thresholds):
        """
        Get the units in GT that are well detected with a comninaison a treshold level
        on some columns (accuracy, recall, precision, miss_rate, ...):
        
        
        
        By default threshold is {'accuray'=0.95} meaning that all units with
        accuracy above 0.95 are selected.
        
        For some thresholds columns units are below the threshold for instance
        'miss_rate', 'false_discovery_rate', 'misclassification_rate'
        
        If several thresh are given the the intersect of selection is kept.
        
        For instance threholds = {'accuracy':0.9, 'miss_rate':0.1 }
        give units with accuracy>0.9 AND miss<0.1
        Parameters
        ----------
        **thresholds : dict
            A dict that contains some threshold of columns of perf Dataframe.
            If sevral threhold they are combined.
        """
        if len(thresholds) == 0:
<<<<<<< HEAD
            thresholds = {'accuracy' : 0.95 }
        
        _above = ['accuracy', 'recall', 'precision',]
        _below = ['false_discovery_rate',  'miss_rate', 'misclassification_rate']
        
        perf = self.get_performance(method='by_unit')
        keep = perf['accuracy'] >= 0 # tale all
        
=======
            thresholds = {'accuracy': 0.95}

        _above = ['accuracy', 'recall', 'precision', ]
        _below = ['false_discovery_rate', 'miss_rate', 'misclassification_rate']

        perf = self.get_performance(method='by_spiketrain')
        keep = perf['accuracy'] >= 0  # tale all

>>>>>>> 6007426c
        for col, thresh in thresholds.items():
            if col in _above:
                keep = keep & (perf[col] >= thresh)
            elif col in _below:
                keep = keep & (perf[col] <= thresh)
            else:
                raise ValueError('Threshold column do not exits', col)

        return perf[keep].index.tolist()

    def count_well_detected_units(self, **kargs):
        """
        Count how many well detected units.
        Kargs are the same as get_well_detected_units.
        """
        return len(self.get_well_detected_units(**kargs))

    def get_false_positive_units(self):
        """
        Return units list of "false positive units" from tested_sorting.
        
        "false positive units" ara defined as units in tested that
        are not matched at all in GT units.
        
        Need exhaustive_gt=True
        """
        assert self.exhaustive_gt, 'false_positive_units list is valid only if exhaustive_gt=True'
        fake_ids = []
        unit2_ids = self.sorting2.get_unit_ids()
        for u2 in unit2_ids:
            if self._best_match_units_21[u2] == -1:
                fake_ids.append(u2)
        return fake_ids

    def count_false_positive_units(self):
        """
        See get_false_positive_units.
        """
        return len(self.get_false_positive_units())

    def get_redundant_units(self, min_redundant_agreement=0.3):
        """
        Return "redundant units"
        
        
        "redundant units" are defined as units in tested
        that match a GT units with a big agreement score
        but it is not the best match.
        In other world units in GT that detected twice or more.
        
        Parameters
        ----------
        min_redundant_agreement: float (default 0.3)
            The minimum agreement between gt and tested units
            that are best match to be counted as "redundant" units.
        
        """
        best_match = list(self._unit_map12.values())
        redundant_ids = []
        unit2_ids = self.sorting2.get_unit_ids()
        for u2 in unit2_ids:
            if u2 not in best_match and self._best_match_units_21[u2] != -1:
                u1 = self._best_match_units_21[u2]
                if self._unit_map12[u1] == -1:
                    continue
                if u2 == self._unit_map12[u1]:
                    continue

                num_matches = self._matching_event_counts_12[u1].get(u2, 0)
                num1 = self._event_counts_1[u1]
                num2 = self._event_counts_2[u2]
                agree_score = compute_agreement_score(num_matches, num1, num2)

                if agree_score > min_redundant_agreement:
                    redundant_ids.append(u2)

        return redundant_ids

    def count_redundant_units(self, min_redundant_agreement=0.3):
        """
        See get_redundant_units.
        """
        return len(self.get_redundant_units(min_redundant_agreement=min_redundant_agreement))

    def get_bad_units(self):
        """
        Return units list of "bad units".
        
        "bad units" are defined as units in tested that are not
        in the best match list of GT units.
        
        So it is the union of "false positive units" + "redundant units".
        
        Need exhaustive_gt=True
        """
        assert self.exhaustive_gt, 'bad_units list is valid only if exhaustive_gt=True'
        best_match = list(self._unit_map12.values())
        bad_ids = []
        unit2_ids = self.sorting2.get_unit_ids()
        for u2 in unit2_ids:
            if u2 not in best_match:
                bad_ids.append(u2)
        return bad_ids

    def count_bad_units(self):
        """
        See get_bad_units
        """
        return len(self.get_bad_units())


def _compute_perf(tp, cl, fn, fp, num_gt, perf):
    """
    This compte perf formula.
    this trick here is that it works both on pd.Series and pd.Dataframe
    line by line.
    This it is internally used by perf by psiketrain and poll_with_sum.
    
    https://en.wikipedia.org/wiki/Sensitivity_and_specificity
    
    Note :
      * we don't have TN because it do not make sens here.
      * 'accuracy' = 'tp_rate' because TN=0
      * 'recall' = 'sensitivity'
    """

    perf['accuracy'] = tp / (tp + fn + fp)
    perf['recall'] = tp / (tp + fn)
    perf['precision'] = tp / (tp + fp)
    perf['false_discovery_rate'] = fp / (tp + fp)
    perf['miss_rate'] = fn / num_gt
    perf['misclassification_rate'] = cl / num_gt

    return perf


# usefull also for gathercomparison
_perf_keys = ['accuracy', 'recall', 'precision', 'false_discovery_rate', 'miss_rate', 'misclassification_rate']

_template_txt_performance = """PERFORMANCE
Method : {method}

ACCURACY: {accuracy}
RECALL: {recall}
PRECISION: {precision}
FALSE DISCOVERY RATE: {false_discovery_rate}
MISS RATE: {miss_rate}
MISS CLASSIFICATION RATE: {misclassification_rate}
"""

_template_summary_part1 = """SUMMARY
GT num_units: {num_gt}
TESTED num_units: {num_tested}
num_well_detected: {num_well_detected} 
num_redundant: {num_redundant}
"""

_template_summary_part2 = """num_false_positive_units {num_false_positive_units}
num_bad: {num_bad}
"""


def compare_sorter_to_ground_truth(gt_sorting, tested_sorting, gt_name=None, tested_name=None,
                                   delta_time=0.3, min_accuracy=0.5, exhaustive_gt=True, n_jobs=-1,
                                   label=True, compute_misclassification=False, verbose=False):
    '''
    Compares a sorter to a ground truth.

    - Spike trains are matched based on their agreement scores
    - Individual spikes are labelled as true positives (TP), false negatives (FN),
    false positives 1 (FP), misclassifications (CL)

    It also allows to compute_performance and confusion matrix.

    Parameters
    ----------
    gt_sorting: SortingExtractor
        The first sorting for the comparison
    tested_sorting: SortingExtractor
        The second sorting for the comparison
    gt_name: str
        The name of sorter 1
    tested_name: : str
        The name of sorter 2
    delta_time: float
        Number of ms to consider coincident spikes (default 0.3 ms)
    min_accuracy: float
        Minimum agreement score to match units (default 0.5)
    exhaustive_gt: bool (default True)
        Tell if the ground true is "exhaustive" or not. In other world if the
        GT have all possible units. It allows more performance measurement.
        For instance, MEArec simulated dataset have exhaustive_gt=True
    n_jobs: int
        Number of cores to use in parallel. Uses all available if -1
    label: bool
        If True, labels are computed at instantiation (default True)
    compute_misclassification: bool
        If True, misclassification errors are computed (default False)
    verbose: bool
        If True, output is verbose
    Returns
    -------
    sorting_comparison: SortingComparison
        The SortingComparison object

    '''
    return GroundTruthComparison(gt_sorting=gt_sorting, tested_sorting=tested_sorting, gt_name=gt_name,
                                 tested_name=tested_name, delta_time=delta_time, min_accuracy=min_accuracy,
                                 exhaustive_gt=exhaustive_gt, n_jobs=n_jobs, label=label,
                                 compute_misclassification=compute_misclassification, verbose=verbose)<|MERGE_RESOLUTION|>--- conflicted
+++ resolved
@@ -90,15 +90,9 @@
 
         if method == 'raw_count':
             perf = self.count
-<<<<<<< HEAD
             
         elif method == 'by_unit':
             unit1_ids = self._sorting1.get_unit_ids()
-=======
-
-        elif method == 'by_spiketrain':
-            unit1_ids = self.sorting1.get_unit_ids()
->>>>>>> 6007426c
             perf = pd.DataFrame(index=unit1_ids, columns=_perf_keys)
             perf.index.name = 'gt_unit_id'
             c = self.count
@@ -113,13 +107,8 @@
             perf = _compute_perf(tp, cl, fn, fp, num_gt, perf)
 
         elif method == 'pooled_with_average':
-<<<<<<< HEAD
             perf = self.get_performance(method='by_unit').mean(axis=0)
-        
-=======
-            perf = self.get_performance(method='by_spiketrain').mean(axis=0)
-
->>>>>>> 6007426c
+
         if output == 'dict' and isinstance(perf, pd.Series):
             perf = perf.to_dict()
 
@@ -199,7 +188,6 @@
             If sevral threhold they are combined.
         """
         if len(thresholds) == 0:
-<<<<<<< HEAD
             thresholds = {'accuracy' : 0.95 }
         
         _above = ['accuracy', 'recall', 'precision',]
@@ -208,16 +196,6 @@
         perf = self.get_performance(method='by_unit')
         keep = perf['accuracy'] >= 0 # tale all
         
-=======
-            thresholds = {'accuracy': 0.95}
-
-        _above = ['accuracy', 'recall', 'precision', ]
-        _below = ['false_discovery_rate', 'miss_rate', 'misclassification_rate']
-
-        perf = self.get_performance(method='by_spiketrain')
-        keep = perf['accuracy'] >= 0  # tale all
-
->>>>>>> 6007426c
         for col, thresh in thresholds.items():
             if col in _above:
                 keep = keep & (perf[col] >= thresh)
