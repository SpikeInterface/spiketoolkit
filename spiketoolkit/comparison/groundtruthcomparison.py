--- conflicted
+++ resolved
@@ -118,17 +118,13 @@
         """
         Print performance with the selected method
         """
-<<<<<<< HEAD
-        if method == 'by_unit':
-=======
-        
+
         if self._compute_misclassification:
             template_txt_performance = _template_txt_performance_with_cl
         else:
             template_txt_performance = _template_txt_performance
         
-        if method == 'by_spiketrain':
->>>>>>> ae29cec4
+        if method == 'by_unit':
             perf = self.get_performance(method=method, output='pandas')
             perf = perf * 100
             # ~ print(perf)
