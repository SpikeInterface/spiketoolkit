"""
Utils functions to launch several sorter on several recording in parralelle or not.
"""
import os
from pathlib import Path

from .sorterlist import sorter_dict, run_sorter

import multiprocessing


def _run_one(arg_list):
    # the multiprocessing python module force to have one unique tuple argument
    rec_name, recording, sorter_name, output_folder,grouping_property, debug, write_log = arg_list

    try:
        SorterClass = sorter_dict[sorter_name]
        sorter = SorterClass(recording=recording, output_folder=output_folder, grouping_property=grouping_property,
                            parallel=True, debug=debug, delete_output_folder=False)
        params = SorterClass.default_params()
        sorter.set_params(**params)

        run_time = sorter.run()
    except:
        run_time = None

    if write_log and run_time is not None:
        with open(output_folder / 'run_log.txt', mode='w') as f:
            f.write('run_time: {}\n'.format(run_time))


def run_sorters(sorter_list, recording_dict_or_list,  working_folder, grouping_property=None,
                            engine=None, processes=None, debug=False, write_log=True):
    """
    This run several sorter on several recording.
    Simple implementation will nested loops.

    Need to be done with multiprocessing.

    sorter_list: list of str (sorter names)
    recording_dict_or_list: a dict (or a list) of recording
    working_folder : str

    engine = None ( = 'loop') or 'multiprocessing'
    processes = only if 'multiprocessing' if None then processes=os.cpu_count()
    debug=True/False to control sorter verbosity


    Note: engine='multiprocessing' use the python multiprocessing module.
    This do not allow to have subprocess in subprocess.
    So sorter that already use internally multiprocessing, this will fail.

    """

    assert not os.path.exists(working_folder), 'working_folder already exists, please remove it'

    for sorter_name in sorter_list:
        assert sorter_name in sorter_dict, '{} is not in sorter list'.format(sorter_name)

    if isinstance(recording_dict_or_list, list):
        # in case of list
        recording_dict = { 'recording_{}'.format(i): rec for i, rec in enumerate(recording_dict_or_list) }
    elif isinstance(recording_dict_or_list, dict):
        recording_dict = recording_dict_or_list
    else:
        raise(ValueError('bad recording dict'))


    working_folder = Path(working_folder)

    task_list = []
    for rec_name, recording in recording_dict.items():
        for sorter_name in sorter_list:
            output_folder = working_folder / rec_name / sorter_name
            task_list.append((rec_name, recording, sorter_name, output_folder, grouping_property, debug, write_log))

    if engine is None or engine == 'loop':
        # simple loop in main process
        for arg_list in task_list:
            _run_one(arg_list)

    elif engine == 'multiprocessing':
        # use mp.Pool
        pool = multiprocessing.Pool(processes)
        pool.map(_run_one, task_list)


    if write_log:
        # collect run time and write to cvs
        with open(working_folder / 'run_time.csv', mode='w') as f:
            for task in task_list:
                rec_name = task[0]
                sorter_name = task[2]
                output_folder = task[3]
                with open(output_folder / 'run_log.txt', mode='r') as logfile:
                    run_time = float(logfile.readline().replace('run_time:', ''))

                txt = '{}\t{}\t{}\n'.format(rec_name, sorter_name,run_time)
                f.write(txt)

    results = collect_results(working_folder)
    return results


def collect_results(working_folder):
    """
    Collect results in a working_folder.

    The output is nested dict[rec_name][sorter_name] of SortingExtrator.

    """
    results = {}
<<<<<<< HEAD
    
    working_folder = Path(working_folder)
    
=======

>>>>>>> ce9734c6
    for rec_name in os.listdir(working_folder):
        if not os.path.isdir(working_folder / rec_name):
            continue
        # print(rec_name)
        results[rec_name] = {}
        for sorter_name in os.listdir(working_folder / rec_name):
            # print('  ', sorter_name)
            output_folder = working_folder / rec_name / sorter_name
            if not os.path.isdir(output_folder):
                continue
            SorterClass = sorter_dict[sorter_name]
            results[rec_name][sorter_name] = SorterClass.get_result_from_folder(output_folder)

    return results<|MERGE_RESOLUTION|>--- conflicted
+++ resolved
@@ -109,14 +109,9 @@
     The output is nested dict[rec_name][sorter_name] of SortingExtrator.
 
     """
-    results = {}
-<<<<<<< HEAD
-    
+    results = {} 
     working_folder = Path(working_folder)
-    
-=======
 
->>>>>>> ce9734c6
     for rec_name in os.listdir(working_folder):
         if not os.path.isdir(working_folder / rec_name):
             continue
