--- conflicted
+++ resolved
@@ -83,12 +83,6 @@
     def __init__(self, **kargs):
         BaseSorter.__init__(self, **kargs)
 
-<<<<<<< HEAD
-    def set_params(self, **params):
-        self.params = params
-
-=======
->>>>>>> 5e9d75b3
     @staticmethod
     def set_kilosort_path(kilosort_path):
         KilosortSorter.kilosort_path = kilosort_path
