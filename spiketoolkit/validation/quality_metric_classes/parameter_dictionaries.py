--- conflicted
+++ resolved
@@ -1,51 +1,9 @@
 from collections import OrderedDict
-from spiketoolkit.postprocessing.postprocessing_tools import waveforms_params_dict, pca_params_dict, \
-    amplitudes_params_dict, get_amplitudes_params, get_waveforms_params, get_pca_params
+from spiketoolkit.postprocessing.postprocessing_tools import get_amplitudes_params, get_waveforms_params, \
+    get_common_params, get_pca_params
 import numpy as np
 
 recording_params_dict = OrderedDict([('apply_filter', True), ('freq_min', 300.0), ('freq_max', 6000.0)])
-
-feature_params_dict = OrderedDict(
-    [('max_spikes_per_unit', 300), ('recompute_info', False), ('save_features_props', True)])
-
-<<<<<<< HEAD
-# Defining GUI Params
-keys = list(amplitudes_params_dict.keys())
-types = [type(amplitudes_params_dict[key]) for key in keys]
-values = [amplitudes_params_dict[key] for key in keys]
-amplitude_gui_params = [{'name': keys[0], 'type': str(types[0].__name__), 'value': values[0], 'default': values[0],
-                         'title': "If 'absolute' (default), amplitudes are absolute amplitudes in uV are returned. "
-                                  "If 'relative', amplitudes are returned as ratios between waveform amplitudes and "
-                                  "template amplitudes."},
-                        {'name': keys[1], 'type': str(types[1].__name__), 'value': values[1], 'default': values[1],
-                         'title': "If maximum channel has to be found among negative peaks ('neg'), positive ('pos') "
-                                  "or both ('both' - default)"},
-                        {'name': keys[2], 'type': str(types[2].__name__), 'value': values[2], 'default': values[2],
-                         'title': "Frames before peak to compute amplitude"},
-                        {'name': keys[3], 'type': str(types[3].__name__), 'value': values[3], 'default': values[3],
-                         'title': "Frames after peak to compute amplitude"}]
-
-# Defining GUI Params
-keys = list(pca_params_dict.keys())
-types = [type(pca_params_dict[key]) for key in keys]
-values = [pca_params_dict[key] for key in keys]
-pca_scores_gui_params = [{'name': keys[0], 'type': str(types[0].__name__), 'value': values[0], 'default': values[0],
-                          'title': "n_compFeatures in template-gui format"},
-                         {'name': keys[1], 'type': str(types[1].__name__), 'value': values[1], 'default': values[1],
-                          'title': "Time period in ms to cut waveforms before the spike events"},
-                         {'name': keys[2], 'type': str(types[2].__name__), 'value': values[2], 'default': values[2],
-                          'title': "Time period in ms to cut waveforms after the spike events"},
-                         {'name': keys[3], 'type': 'dtype', 'value': values[3], 'default': values[3],
-                          'title': "The numpy dtype of the waveforms"},
-                         {'name': keys[4], 'type': str(types[4].__name__), 'value': values[4], 'default': values[4],
-                          'title': "The maximum number of spikes to use to compute PCA."}]
-=======
-amplitude_params_dict = OrderedDict(
-    [('amp_method', "absolute"), ('amp_peak', "both"), ('amp_frames_before', 3), ('amp_frames_after', 3)])
-
-pca_scores_params_dict = OrderedDict(
-    [('n_comp', 3), ('ms_before', 1.0), ('ms_after', 2.0), ('dtype', None), ('max_spikes_for_pca', 100000)])
->>>>>>> ab72d1c6
 
 epoch_params_dict = OrderedDict([('epoch_tuples', None), ('epoch_names', None)])
 
@@ -58,10 +16,7 @@
     return epoch_params_dict.copy()
 
 
-def get_feature_params():
-    return feature_params_dict.copy()
-
-def get_kwargs_params():
+def get_validation_params():
     '''
     Returns all available keyword argument params
 
@@ -72,40 +27,21 @@
     '''
     all_params = {}
     all_params.update(get_recording_params())
+    all_params.update(get_waveforms_params())
     all_params.update(get_amplitudes_params())
     all_params.update(get_pca_params())
     all_params.update(get_epoch_params())
-    all_params.update(get_feature_params())
+    all_params.update(get_common_params())
 
     return all_params
 
 
-def update_param_dicts_with_kwargs(kwargs):
-    recording_params = get_recording_params()
-    amplitude_params = get_amplitudes_params()
-    pca_scores_params = get_pca_params()
-    epoch_params = get_epoch_params()
-    feature_params = get_feature_params()
+def update_all_param_dicts_with_kwargs(kwargs):
+    all_params = get_validation_params()
 
-    if np.any([k in recording_params.keys() for k in kwargs.keys()]):
+    if np.any([k in all_params.keys() for k in kwargs.keys()]):
         for k in kwargs.keys():
-            if k in recording_params.keys():
-                recording_params[k] = kwargs[k]
-    elif np.any([k in amplitude_params.keys() for k in kwargs.keys()]):
-        for k in kwargs.keys():
-            if k in amplitude_params.keys():
-                amplitude_params[k] = kwargs[k]
-    elif np.any([k in pca_scores_params.keys() for k in kwargs.keys()]):
-        for k in kwargs.keys():
-            if k in pca_scores_params.keys():
-                pca_scores_params[k] = kwargs[k]
-    elif np.any([k in epoch_params.keys() for k in kwargs.keys()]):
-        for k in kwargs.keys():
-            if k in epoch_params.keys():
-                epoch_params[k] = kwargs[k]
-    elif np.any([k in feature_params.keys()for k in kwargs.keys()]):
-        for k in kwargs.keys():
-            if k in feature_params.keys():
-                feature_params[k] = kwargs[k]
+            if k in all_params.keys():
+                all_params[k] = kwargs[k]
 
-    return recording_params, amplitude_params, pca_scores_params, epoch_params, feature_params+    return all_params