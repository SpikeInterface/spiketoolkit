from collections import OrderedDict
import numpy as np

recording_params_dict = OrderedDict([('apply_filter', True), ('freq_min', 300.0), ('freq_max', 6000.0)])
# Defining GUI Params
keys = list(recording_params_dict.keys())
types = [type(recording_params_dict[key]) for key in keys]
values = [recording_params_dict[key] for key in keys]
recording_gui_params = [{'name': keys[0], 'type': str(types[0].__name__), 'value': values[0], 'default': values[0],
                         'title': "If True, apply filter"},
                        {'name': keys[1], 'type': str(types[1].__name__), 'value': values[1], 'default': values[1],
                         'title': "High-pass frequency"},
                        {'name': keys[2], 'type': str(types[2].__name__), 'value': values[2], 'default': values[2],
                         'title': "Low-pass frequency"}]

feature_params_dict = OrderedDict(
    [('max_spikes_per_unit', 300), ('recompute_info', False), ('save_features_props', True)])
# Defining GUI Params
keys = list(feature_params_dict.keys())
types = [type(feature_params_dict[key]) for key in keys]
values = [feature_params_dict[key] for key in keys]
feature_gui_params = [{'name': keys[0], 'type': str(types[0].__name__), 'value': values[0], 'default': values[0],
                       'title': "The maximum number of spikes to extract per unit to compute features."},
                      {'name': keys[1], 'type': str(types[1].__name__), 'value': values[1], 'default': values[1],
                       'title': "If True, will always re-extract waveforms."},
                      {'name': keys[2], 'type': str(types[2].__name__), 'value': values[2], 'default': values[2],
                       'title': "If true, it will save the features in the sorting extractor."}]

amplitude_params_dict = OrderedDict(
    [('amp_method', "absolute"), ('amp_peak', "both"), ('amp_frames_before', 3), ('amp_frames_after', 3)])
# Defining GUI Params
keys = list(amplitude_params_dict.keys())
types = [type(amplitude_params_dict[key]) for key in keys]
values = [amplitude_params_dict[key] for key in keys]
amplitude_gui_params = [{'name': keys[0], 'type': str(types[0].__name__), 'value': values[0], 'default': values[0],
                         'title': "If 'absolute' (default), amplitudes are absolute amplitudes in uV are returned. "
                                  "If 'relative', amplitudes are returned as ratios between waveform amplitudes and "
                                  "template amplitudes."},
                        {'name': keys[1], 'type': str(types[1].__name__), 'value': values[1], 'default': values[1],
                         'title': "If maximum channel has to be found among negative peaks ('neg'), positive ('pos') "
                                  "or both ('both' - default)"},
                        {'name': keys[2], 'type': str(types[2].__name__), 'value': values[2], 'default': values[2],
                         'title': "Frames before peak to compute amplitude"},
                        {'name': keys[3], 'type': str(types[3].__name__), 'value': values[3], 'default': values[3],
                         'title': "Frames after peak to compute amplitude"}]

pca_scores_params_dict = OrderedDict(
    [('n_comp', 3), ('ms_before', 1.0), ('ms_after', 2.0), ('dtype', None), ('max_spikes_for_pca', 100000)])
# Defining GUI Params
keys = list(pca_scores_params_dict.keys())
types = [type(pca_scores_params_dict[key]) for key in keys]
values = [pca_scores_params_dict[key] for key in keys]
pca_scores_gui_params = [{'name': keys[0], 'type': str(types[0].__name__), 'value': values[0], 'default': values[0],
                          'title': "n_compFeatures in template-gui format"},
                         {'name': keys[1], 'type': str(types[1].__name__), 'value': values[1], 'default': values[1],
                          'title': "Time period in ms to cut waveforms before the spike events"},
                         {'name': keys[2], 'type': str(types[2].__name__), 'value': values[2], 'default': values[2],
                          'title': "Time period in ms to cut waveforms after the spike events"},
                         {'name': keys[3], 'type': 'dtype', 'value': values[3], 'default': values[3],
                          'title': "The numpy dtype of the waveforms"},
                         {'name': keys[4], 'type': str(types[4].__name__), 'value': values[4], 'default': values[4],
                          'title': "The maximum number of spikes to use to compute PCA."}]

epoch_params_dict = OrderedDict([('epoch_tuples', None), ('epoch_names', None)])


def get_recording_params():
    return recording_params_dict.copy()


def get_amplitude_params():
    return amplitude_params_dict.copy()


def get_pca_scores_params():
    return pca_scores_params_dict.copy()


def get_epoch_params():
    return epoch_params_dict.copy()


def get_feature_params():
    return feature_params_dict.copy()


def get_recording_gui_params():
    return recording_gui_params.copy()


def get_amplitude_gui_params():
    return amplitude_gui_params.copy()


def get_pca_scores_gui_params():
    return pca_scores_gui_params.copy()


def get_feature_gui_params():
    return feature_gui_params.copy()


<<<<<<< HEAD
def update_param_dicts(recording_params=None, amplitude_params=None,
                       pca_scores_params=None, epoch_params=None,
                       feature_params=None):
    param_dicts = []
    if recording_params is not None:
        if not set(recording_params.keys()).issubset(
                set(get_recording_params().keys())
        ):
            raise ValueError("Improper parameter entered into the recording param dict.")
        else:
            recording_params = OrderedDict(get_recording_params(), **recording_params)
            param_dicts.append(recording_params)

    if amplitude_params is not None:
        if not set(amplitude_params.keys()).issubset(
                set(get_amplitude_params().keys())
        ):
            raise ValueError("Improper parameter entered into the amplitude param dict.")
        else:
            amplitude_params = OrderedDict(get_amplitude_params(), **amplitude_params)
            param_dicts.append(amplitude_params)

    if pca_scores_params is not None:
        if not set(pca_scores_params.keys()).issubset(
                set(get_pca_scores_params().keys())
        ):
            raise ValueError("Improper parameter entered into the amplitude param dict.")
        else:
            pca_scores_params = OrderedDict(get_pca_scores_params(), **pca_scores_params)
            param_dicts.append(pca_scores_params)

    if epoch_params is not None:
        if not set(epoch_params.keys()).issubset(
                set(get_epoch_params().keys())
        ):
            raise ValueError("Improper parameter entered into the epoch params dict")
        else:
            epoch_params = OrderedDict(get_epoch_params(), **epoch_params)
            param_dicts.append(epoch_params)

    if feature_params is not None:
        if not set(feature_params.keys()).issubset(
                set(get_feature_params().keys())
        ):
            raise ValueError("Improper parameter entered into the feature param dict.")
        else:
            feature_params = OrderedDict(get_feature_params(), **feature_params)
            param_dicts.append(feature_params)

    return param_dicts
=======
def get_kwargs_params():
    '''
    Returns all available keyword argument params

    Returns
    -------
    all_params: dict
        Dictionary with all available keyword arguments for validation and curation functions.
    '''
    all_params = {}
    all_params.update(get_recording_params())
    all_params.update(get_amplitude_params())
    all_params.update(get_pca_scores_params())
    all_params.update(get_epoch_params())
    all_params.update(get_feature_params())

    return all_params
>>>>>>> b9bc8725


def update_param_dicts_with_kwargs(kwargs):
    recording_params = get_recording_params()
    amplitude_params = get_amplitude_params()
<<<<<<< HEAD
    pca_scores_params = get_recording_params()
    epoch_params = get_amplitude_params()
    feature_params = get_recording_params()
=======
    pca_scores_params = get_pca_scores_params()
    epoch_params = get_epoch_params()
    feature_params = get_feature_params()
>>>>>>> b9bc8725

    if np.any([k in recording_params.keys() for k in kwargs.keys()]):
        for k in kwargs.keys():
            if k in recording_params.keys():
                recording_params[k] = kwargs[k]
    if np.any([k in amplitude_params.keys() for k in kwargs.keys()]):
        for k in kwargs.keys():
            if k in amplitude_params.keys():
                amplitude_params[k] = kwargs[k]
    if np.any([k in pca_scores_params.keys() for k in kwargs.keys()]):
        for k in kwargs.keys():
            if k in pca_scores_params.keys():
                pca_scores_params[k] = kwargs[k]
    if np.any([k in epoch_params.keys() for k in kwargs.keys()]):
        for k in kwargs.keys():
            if k in epoch_params.keys():
                epoch_params[k] = kwargs[k]
    if np.any([k in feature_params.keys()for k in kwargs.keys()]):
        for k in kwargs.keys():
            if k in feature_params.keys():
                feature_params[k] = kwargs[k]

    return recording_params, amplitude_params, pca_scores_params, epoch_params, feature_params<|MERGE_RESOLUTION|>--- conflicted
+++ resolved
@@ -99,59 +99,6 @@
 def get_feature_gui_params():
     return feature_gui_params.copy()
 
-
-<<<<<<< HEAD
-def update_param_dicts(recording_params=None, amplitude_params=None,
-                       pca_scores_params=None, epoch_params=None,
-                       feature_params=None):
-    param_dicts = []
-    if recording_params is not None:
-        if not set(recording_params.keys()).issubset(
-                set(get_recording_params().keys())
-        ):
-            raise ValueError("Improper parameter entered into the recording param dict.")
-        else:
-            recording_params = OrderedDict(get_recording_params(), **recording_params)
-            param_dicts.append(recording_params)
-
-    if amplitude_params is not None:
-        if not set(amplitude_params.keys()).issubset(
-                set(get_amplitude_params().keys())
-        ):
-            raise ValueError("Improper parameter entered into the amplitude param dict.")
-        else:
-            amplitude_params = OrderedDict(get_amplitude_params(), **amplitude_params)
-            param_dicts.append(amplitude_params)
-
-    if pca_scores_params is not None:
-        if not set(pca_scores_params.keys()).issubset(
-                set(get_pca_scores_params().keys())
-        ):
-            raise ValueError("Improper parameter entered into the amplitude param dict.")
-        else:
-            pca_scores_params = OrderedDict(get_pca_scores_params(), **pca_scores_params)
-            param_dicts.append(pca_scores_params)
-
-    if epoch_params is not None:
-        if not set(epoch_params.keys()).issubset(
-                set(get_epoch_params().keys())
-        ):
-            raise ValueError("Improper parameter entered into the epoch params dict")
-        else:
-            epoch_params = OrderedDict(get_epoch_params(), **epoch_params)
-            param_dicts.append(epoch_params)
-
-    if feature_params is not None:
-        if not set(feature_params.keys()).issubset(
-                set(get_feature_params().keys())
-        ):
-            raise ValueError("Improper parameter entered into the feature param dict.")
-        else:
-            feature_params = OrderedDict(get_feature_params(), **feature_params)
-            param_dicts.append(feature_params)
-
-    return param_dicts
-=======
 def get_kwargs_params():
     '''
     Returns all available keyword argument params
@@ -169,21 +116,14 @@
     all_params.update(get_feature_params())
 
     return all_params
->>>>>>> b9bc8725
 
 
 def update_param_dicts_with_kwargs(kwargs):
     recording_params = get_recording_params()
     amplitude_params = get_amplitude_params()
-<<<<<<< HEAD
-    pca_scores_params = get_recording_params()
-    epoch_params = get_amplitude_params()
-    feature_params = get_recording_params()
-=======
     pca_scores_params = get_pca_scores_params()
     epoch_params = get_epoch_params()
     feature_params = get_feature_params()
->>>>>>> b9bc8725
 
     if np.any([k in recording_params.keys() for k in kwargs.keys()]):
         for k in kwargs.keys():
