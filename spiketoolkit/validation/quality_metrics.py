--- conflicted
+++ resolved
@@ -92,10 +92,6 @@
     if unit_ids is None:
         unit_ids = sorting.get_unit_ids()
 
-<<<<<<< HEAD
-
-=======
->>>>>>> 91fa489a
     metric_calculator = st.validation.ValidationMetricCalculator(
         sorting,
         sampling_frequency=sampling_frequency,
@@ -240,13 +236,6 @@
     return isi_violations_epochs
 
 
-<<<<<<< HEAD
-def compute_amplitude_cutoffs(sorting, recording, amp_method='absolute', amp_peak='both', amp_frames_before=3,
-                              amp_frames_after=3, apply_filter=True, freq_min=300, freq_max=6000,
-                              save_features_props=False,
-                              unit_ids=None, epoch_tuples=None, epoch_names=None, save_as_property=True, seed=0):
-
-=======
 def compute_amplitude_cutoffs(
     sorting,
     recording,
@@ -264,7 +253,7 @@
     save_as_property=True,
     seed=0,
 ):
->>>>>>> 91fa489a
+
     """
     Computes and returns the amplitude cutoffs for the sorted dataset.
 
@@ -345,11 +334,6 @@
     return amplitude_cutoffs_epochs
 
 
-<<<<<<< HEAD
-def compute_snrs(sorting, recording, snr_mode='mad', snr_noise_duration=10.0, max_spikes_per_unit_for_snr=1000,
-                 recompute_info=True, apply_filter=True, freq_min=300, freq_max=6000, save_features_props=False,
-                 unit_ids=None, epoch_tuples=None, epoch_names=None, save_as_property=True, seed=0):
-=======
 def compute_snrs(
     sorting,
     recording,
@@ -367,7 +351,6 @@
     save_as_property=True,
     seed=0,
 ):
->>>>>>> 91fa489a
     """
     Computes and stores snrs for the sorted units.
 
@@ -444,13 +427,6 @@
     return snrs_epochs
 
 
-<<<<<<< HEAD
-def compute_drift_metrics(sorting, recording, drift_metrics_interval_s=51, drift_metrics_min_spikes_per_interval=10,
-                          n_comp=3, ms_before=1., ms_after=2., dtype=None, max_spikes_per_unit=300, recompute_info=True,
-                          max_spikes_for_pca=1e5, apply_filter=True, freq_min=300, freq_max=6000,
-                          save_features_props=False,
-                          unit_ids=None, epoch_tuples=None, epoch_names=None, save_as_property=True, seed=0):
-=======
 def compute_drift_metrics(
     sorting,
     recording,
@@ -473,7 +449,6 @@
     save_as_property=True,
     seed=0,
 ):
->>>>>>> 91fa489a
     """
     Computes and returns the drift metrics for the sorted dataset.
 
@@ -530,10 +505,6 @@
     if unit_ids is None:
         unit_ids = sorting.get_unit_ids()
 
-<<<<<<< HEAD
-
-=======
->>>>>>> 91fa489a
     metric_calculator = st.validation.ValidationMetricCalculator(
         sorting,
         sampling_frequency=recording.get_sampling_frequency(),
@@ -579,13 +550,6 @@
     return max_drifts_epochs, cumulative_drifts_epochs
 
 
-<<<<<<< HEAD
-def compute_silhouette_scores(sorting, recording, max_spikes_for_silhouette=10000, n_comp=3, ms_before=1., ms_after=2.,
-                              dtype=None, max_spikes_per_unit=300, recompute_info=True,
-                              max_spikes_for_pca=1e5, apply_filter=True, freq_min=300, freq_max=6000,
-                              save_features_props=False,
-                              unit_ids=None, epoch_tuples=None, epoch_names=None, save_as_property=True, seed=0):
-=======
 def compute_silhouette_scores(
     sorting,
     recording,
@@ -607,7 +571,6 @@
     save_as_property=True,
     seed=0,
 ):
->>>>>>> 91fa489a
     """
     Computes and returns the silhouette scores in the sorted dataset.
 
@@ -818,12 +781,6 @@
     return isolation_distances_epochs
 
 
-<<<<<<< HEAD
-def compute_l_ratios(sorting, recording, num_channels_to_compare=13, max_spikes_per_cluster=500, n_comp=3, ms_before=1.,
-                     ms_after=2., dtype=None, max_spikes_per_unit=300, recompute_info=True,
-                     max_spikes_for_pca=1e5, apply_filter=True, freq_min=300, freq_max=6000, save_features_props=False,
-                     unit_ids=None, epoch_tuples=None, epoch_names=None, save_as_property=True, seed=0):
-=======
 def compute_l_ratios(
     sorting,
     recording,
@@ -846,7 +803,6 @@
     save_as_property=True,
     seed=0,
 ):
->>>>>>> 91fa489a
     """
     Computes and returns the mahalanobis metric, l-ratio, for the sorted dataset.
 
@@ -1059,13 +1015,6 @@
     return d_primes_epochs
 
 
-<<<<<<< HEAD
-def compute_nn_metrics(sorting, recording, num_channels_to_compare=13, max_spikes_per_cluster=500,
-                       max_spikes_for_nn=10000, n_neighbors=4, n_comp=3, ms_before=1., ms_after=2.,
-                       dtype=None, max_spikes_per_unit=300, recompute_info=True, max_spikes_for_pca=1e5,
-                       apply_filter=True, freq_min=300, freq_max=6000, save_features_props=False,
-                       unit_ids=None, epoch_tuples=None, epoch_names=None, save_as_property=True, seed=0):
-=======
 def compute_nn_metrics(
     sorting,
     recording,
@@ -1090,7 +1039,6 @@
     save_as_property=True,
     seed=0,
 ):
->>>>>>> 91fa489a
     """
     Computes and returns the nearest neighbor metrics for the sorted dataset.
 
@@ -1195,17 +1143,6 @@
     return nn_hit_rates_epochs, nn_miss_rates_epochs
 
 
-<<<<<<< HEAD
-def compute_metrics(sorting, recording=None, sampling_frequency=None, isi_threshold=0.0015, min_isi=0.000166,
-                    snr_mode='mad', snr_noise_duration=10.0, max_spikes_per_unit_for_snr=1000,
-                    drift_metrics_interval_s=51, drift_metrics_min_spikes_per_interval=10,
-                    max_spikes_for_silhouette=10000, num_channels_to_compare=13, max_spikes_per_cluster=500,
-                    max_spikes_for_nn=10000, n_neighbors=4, n_comp=3, ms_before=1., ms_after=2., dtype=None,
-                    max_spikes_per_unit=300, amp_method='absolute', amp_peak='both', amp_frames_before=3,
-                    amp_frames_after=3, recompute_info=True, max_spikes_for_pca=1e5, apply_filter=True,
-                    freq_min=300, freq_max=6000, save_features_props=False, metric_names=None, unit_ids=None,
-                    epoch_tuples=None, epoch_names=None, return_dataframe=False, seed=0):
-=======
 def compute_metrics(
     sorting,
     recording=None,
@@ -1244,7 +1181,6 @@
     return_dataframe=False,
     seed=0,
 ):
->>>>>>> 91fa489a
     """
     Computes and returns all specified metrics for the sorted dataset.
 
