--- conflicted
+++ resolved
@@ -1,4 +1,3 @@
-import spikeextractors as se
 from spikeextractors import RecordingExtractor
 from spikeextractors.extraction_tools import check_get_traces_args
 
@@ -13,11 +12,8 @@
         self._recording = recording
         self.copy_channel_properties(recording)
         self.copy_epochs(recording)
-<<<<<<< HEAD
         self.copy_times(recording)
-=======
-        self.copy_timestamps(recording)
->>>>>>> 441e8050
+
 
         self.is_filtered = recording.is_filtered
         if hasattr(recording, "has_unscaled"):
