--- conflicted
+++ resolved
@@ -43,20 +43,10 @@
         end_frame_sampled = end_frame
         traces = self._recording.get_traces(start_frame=start_frame_not_sampled,
                                             end_frame=end_frame_not_sampled,
-<<<<<<< HEAD
                                             channel_ids=channel_ids,
                                             return_scaled=return_scaled)
-        if np.mod(self._recording.get_sampling_frequency(), self._resample_rate) == 0:
-            traces_resampled = signal.decimate(traces,
-                                               q=int(self._recording.get_sampling_frequency() / self._resample_rate),
-                                               axis=1)
-        else:
-            traces_resampled = signal.resample(traces, int(end_frame_sampled - start_frame_sampled), axis=1)
-=======
-                                            channel_ids=channel_ids)
         traces_resampled = signal.resample(traces, int(end_frame_sampled - start_frame_sampled), axis=1)
-        
->>>>>>> f994e359
+
         return traces_resampled.astype(self._dtype)
 
 
