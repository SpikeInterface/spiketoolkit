from setuptools import setup, find_packages

d = {}
exec(open("spiketoolkit/version.py").read(), None, d)
version = d['version']
long_description = open("README.md").read()

pkg_name = "spiketoolkit"

setup(
    name=pkg_name,
    version=version,
    author="Alessio Buccino, Cole Hurwitz, Samuel Garcia, Jeremy Magland, Matthias Hennig",
    author_email="alessiop.buccino@gmail.com",
    description="Python toolkit for analysis, visualization, and comparison of spike sorting output",
    long_description=long_description,
    long_description_content_type="text/markdown",
    url="https://github.com/alejoe91/spiketoolkit",
    packages=find_packages(),
    package_data={},
    install_requires=[
        'numpy',
        'spikeextractors',
<<<<<<< HEAD
        'spikemetrics',
=======
        'spikesorters',
        'spikemetrics>=0.2.2',
        'spikefeatures',
>>>>>>> 020655ec
        'scikit-learn',
        'scipy',
        'pandas',
        'networkx',
        'joblib'
    ],
    classifiers=(
        "Programming Language :: Python :: 3",
        "License :: OSI Approved :: Apache Software License",
        "Operating System :: OS Independent",
    )
)<|MERGE_RESOLUTION|>--- conflicted
+++ resolved
@@ -21,13 +21,8 @@
     install_requires=[
         'numpy',
         'spikeextractors',
-<<<<<<< HEAD
-        'spikemetrics',
-=======
-        'spikesorters',
         'spikemetrics>=0.2.2',
         'spikefeatures',
->>>>>>> 020655ec
         'scikit-learn',
         'scipy',
         'pandas',
